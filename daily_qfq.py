#!/usr/bin/env python3
"""
前复权日线数据同步
"""
import os
import sys
import time
import tushare as ts
import pandas as pd
from datetime import datetime, timedelta
from concurrent.futures import ThreadPoolExecutor, as_completed
from sqlalchemy import inspect, text
import warnings

# 添加当前目录到Python路径
sys.path.append(os.path.dirname(os.path.abspath(__file__)))

from db_handler import get_db_handler

# Suppress FutureWarning emitted by tushare.pro.data_pro about Series.fillna(method=...)
# The warning originates inside the third-party package; we filter it here to keep logs clean.
warnings.filterwarnings(
    "ignore",
    category=FutureWarning,
    module=r"tushare\.pro\.data_pro"
)

def get_latest_trade_date(pro):
    """获取最新交易日"""
    try:
        now = datetime.now()
        today = now.strftime('%Y%m%d')
        morning_9am = now.replace(hour=16, minute=0, second=0, microsecond=0)
        start_date = (now - timedelta(days=30)).strftime('%Y%m%d')

        trade_cal = pro.trade_cal(exchange='', start_date=start_date, end_date=today)
        trade_cal = trade_cal[trade_cal['is_open'] == 1]

        if trade_cal.empty:
            return today

        if now < morning_9am:
            return trade_cal.iloc[1]['cal_date']
        else:
            return trade_cal.iloc[0]['cal_date']

    except Exception as e:
        print(f"获取最新交易日失败: {e}")
        return datetime.now().strftime('%Y%m%d')

def get_stock_codes(db_handler):
    """获取所有股票代码"""
    try:
        query = "SELECT ts_code FROM stock_basic"
        result = pd.read_sql(query, con=db_handler.get_engine())
        return result['ts_code'].tolist()
    except Exception as e:
        print(f"获取股票代码失败: {e}")
        return []

def get_qfq_data(ts_code, start_date, max_retries=3):
    """获取前复权数据"""
    for attempt in range(max_retries):
        try:
            df = ts.pro_bar(ts_code=ts_code, adj='qfq', start_date=start_date)
            # ts.pro_bar may return None on some failures; normalize to empty DataFrame
            if df is None:
                return pd.DataFrame()

            if not df.empty:
                df['ts_code'] = ts_code
            return df
        except Exception as e:
            if attempt < max_retries - 1:
                wait_time = (attempt + 1) * 2
                time.sleep(wait_time)
            else:
                print(f"获取 {ts_code} 数据失败: {e}")
    return pd.DataFrame()

<<<<<<< HEAD
def sync_daily_qfq(max_workers=16, target_table='daily_qfq_new'):
=======
def need_sync_daily_qfq(db_handler, pro):
    """检查是否需要同步daily_qfq数据"""
    try:
        # 获取最新交易日和总股票数
        latest_trade_date = get_latest_trade_date(pro)
        stock_codes = get_stock_codes(db_handler)
        total_stocks = len(stock_codes)

        # 检查最新交易日的数据量
        query = f"SELECT COUNT(DISTINCT ts_code) as count FROM daily_qfq WHERE trade_date = '{latest_trade_date}'"
        result = pd.read_sql(query, con=db_handler.get_engine())
        latest_count = result.iloc[0]['count']

        # 如果数据量小于总股票数的90%，认为数据不完整，需要同步
        completeness_ratio = latest_count / total_stocks if total_stocks > 0 else 0

        if completeness_ratio >= 0.9:
            print(f"数据完整性检查通过: {latest_count}/{total_stocks} ({completeness_ratio:.1%})")
            return False  # 不需要同步
        else:
            print(f"数据不完整: {latest_count}/{total_stocks} ({completeness_ratio:.1%}), 需要重新同步")
            return True  # 需要同步

    except Exception as e:
        print(f"检查是否需要同步失败: {e}")
        return True  # 出错时默认需要同步

def sync_daily_qfq(max_workers=16):
>>>>>>> 93f0a83e
    """同步前复权日线数据"""
    print("=" * 50)
    print(f"同步前复权日线数据到表: {target_table}")
    print("=" * 50)

    try:
        # 初始化
        db_handler = get_db_handler()

        # 检查TUSHARE_TOKEN
        token = os.getenv('TUSHARE_TOKEN')
        if not token:
            print("错误: 请设置 TUSHARE_TOKEN 环境变量")
            return False

        # 初始化Tushare
        ts.set_token(token)
        pro = ts.pro_api()

        # 获取股票代码
        stock_codes = get_stock_codes(db_handler)
        if not stock_codes:
            print("错误: 未找到股票代码，请先同步股票基本信息")
            return False

        print(f"共找到 {len(stock_codes)} 只股票")

        # 获取最新交易日
        end_date = get_latest_trade_date(pro)
        tomorrow = (datetime.strptime(end_date, "%Y%m%d") + timedelta(days=1)).strftime("%Y%m%d")
        print(f"同步到最新交易日: {end_date}")

        # 同步数据
        total_records = 0
        success_count = 0
        processed_count = 0

<<<<<<< HEAD
        # 不再删除旧表，直接同步到新表 daily_qfq_new
        target_table = 'daily_qfq_new'
        print(f"同步数据到新表: {target_table}")
=======
        # 检查是否需要同步（如果已有最新交易日数据则跳过）
        if not need_sync_daily_qfq(db_handler, pro):
            print("daily_qfq数据已是最新，跳过同步")
            return True

        # 检查表是否存在，如果存在就删除
        try:
            inspector = inspect(db_handler.get_engine())
            if inspector.has_table('daily_qfq'):
                print("发现已存在的 daily_qfq 表，正在删除...")
                with db_handler.get_engine().connect() as conn:
                    conn.execute(text('DROP TABLE daily_qfq'))
                    conn.commit()
                print("已删除 daily_qfq 表")
                # 清除 db_handler 中的表缓存，确保后续能重新创建表
                with db_handler._table_lock:
                    if 'daily_qfq' in db_handler._existing_tables:
                        db_handler._existing_tables.remove('daily_qfq')
                print("已清除 daily_qfq 表缓存")
        except Exception as e:
            print(f"删除表失败: {e}")
>>>>>>> 93f0a83e

        with ThreadPoolExecutor(max_workers=max_workers) as executor:
            # 提交任务 - 移除重复数据检查，直接从2019年开始同步
            future_to_stock = {}

            for ts_code in stock_codes:
                # 直接从2019年开始同步，不检查数据库中的最大日期
                start_date = '20190101'

                future = executor.submit(get_qfq_data, ts_code, start_date)
                future_to_stock[future] = ts_code

            print(f"提交了 {len(future_to_stock)} 个任务")

            # 处理结果
            first_batch = True
            for future in as_completed(future_to_stock):
                ts_code = future_to_stock[future]
                try:
                    df = future.result()
                    if not df.empty:
                        # 使用简单的 to_sql 方法，不需要重复数据处理
                        if first_batch:
                            # 第一个批次创建表，后续批次追加数据
                            df.to_sql(target_table, db_handler.get_engine(), if_exists='replace', index=False)
                            first_batch = False
                            # 创建索引
                            db_handler._create_indexes(target_table, df.columns.tolist())
                            print(f"创建 {target_table} 表及索引并插入第一批数据")
                        else:
                            df.to_sql(target_table, db_handler.get_engine(), if_exists='append', index=False)

                        total_records += len(df)
                        success_count += 1
                        print(f"{ts_code} 同步完成，{len(df)} 条记录")
                    else:
                        print(f"{ts_code} 无数据")
                except Exception as e:
                    print(f"{ts_code} 处理失败: {e}")

                processed_count += 1
                # 显示进度百分比
                percentage = (processed_count / len(future_to_stock)) * 100
                print(f"进度: {processed_count}/{len(future_to_stock)} ({percentage:.1f}%)")

        print(f"前复权数据同步完成:")
        print(f"  成功: {success_count} 只")
        print(f"  失败: {len(future_to_stock) - success_count} 只")
        print(f"  总记录: {total_records} 条")

        return True

    except Exception as e:
        print(f"同步失败: {e}")
        return False

def sync_single_stock(ts_code):
    """同步单个股票"""
    print("=" * 50)
    print(f"同步单个股票前复权数据: {ts_code}")
    print("=" * 50)

    try:
        # 初始化
        db_handler = get_db_handler()

        # 检查TUSHARE_TOKEN
        token = os.getenv('TUSHARE_TOKEN')
        if not token:
            print("错误: 请设置 TUSHARE_TOKEN 环境变量")
            return False

        # 初始化Tushare
        ts.set_token(token)

        # 获取起始日期
        max_date = db_handler.get_max_date(target_table)
        if max_date:
            start_date = (pd.to_datetime(str(max_date)) + timedelta(days=1)).strftime('%Y%m%d')
        else:
            start_date = '20190101'

        print(f"从 {start_date} 开始同步")

        # 获取数据
        df = get_qfq_data(ts_code, start_date)
        if df.empty:
            print("无新数据需要同步")
            return True

        # 插入数据库
        success = db_handler.insert_data(target_table, df, ts_code)
        if success:
            print(f"{ts_code} 同步完成，{len(df)} 条记录")
            return True
        else:
            print(f"{ts_code} 同步失败")
            return False

    except Exception as e:
        print(f"同步失败: {e}")
        return False

if __name__ == "__main__":
    try:
        if len(sys.argv) == 2 and sys.argv[1].startswith(('000', '001', '002', '300', '600', '601', '603', '605', '688', '689')):
            # 同步单个股票
            success = sync_single_stock(sys.argv[1])
        elif len(sys.argv) == 3 and sys.argv[1] == "workers":
            # 指定线程数
            max_workers = int(sys.argv[2])
            success = sync_daily_qfq(max_workers)
        elif len(sys.argv) == 3 and sys.argv[1] == "table":
            # 指定目标表
            target_table = sys.argv[2]
            success = sync_daily_qfq(target_table=target_table)
        elif len(sys.argv) == 5 and sys.argv[1] == "workers" and sys.argv[3] == "table":
            # 指定线程数和目标表
            max_workers = int(sys.argv[2])
            target_table = sys.argv[4]
            success = sync_daily_qfq(max_workers, target_table)
        else:
            # 默认同步
            success = sync_daily_qfq()

        sys.exit(0 if success else 1)
    except KeyboardInterrupt:
        print("\n用户中断")
        sys.exit(0)
    except Exception as e:
        print(f"程序错误: {e}")
        sys.exit(1)<|MERGE_RESOLUTION|>--- conflicted
+++ resolved
@@ -78,9 +78,6 @@
                 print(f"获取 {ts_code} 数据失败: {e}")
     return pd.DataFrame()
 
-<<<<<<< HEAD
-def sync_daily_qfq(max_workers=16, target_table='daily_qfq_new'):
-=======
 def need_sync_daily_qfq(db_handler, pro):
     """检查是否需要同步daily_qfq数据"""
     try:
@@ -108,8 +105,7 @@
         print(f"检查是否需要同步失败: {e}")
         return True  # 出错时默认需要同步
 
-def sync_daily_qfq(max_workers=16):
->>>>>>> 93f0a83e
+def sync_daily_qfq(max_workers=16, target_table='daily_qfq_new'):
     """同步前复权日线数据"""
     print("=" * 50)
     print(f"同步前复权日线数据到表: {target_table}")
@@ -147,33 +143,8 @@
         success_count = 0
         processed_count = 0
 
-<<<<<<< HEAD
         # 不再删除旧表，直接同步到新表 daily_qfq_new
-        target_table = 'daily_qfq_new'
         print(f"同步数据到新表: {target_table}")
-=======
-        # 检查是否需要同步（如果已有最新交易日数据则跳过）
-        if not need_sync_daily_qfq(db_handler, pro):
-            print("daily_qfq数据已是最新，跳过同步")
-            return True
-
-        # 检查表是否存在，如果存在就删除
-        try:
-            inspector = inspect(db_handler.get_engine())
-            if inspector.has_table('daily_qfq'):
-                print("发现已存在的 daily_qfq 表，正在删除...")
-                with db_handler.get_engine().connect() as conn:
-                    conn.execute(text('DROP TABLE daily_qfq'))
-                    conn.commit()
-                print("已删除 daily_qfq 表")
-                # 清除 db_handler 中的表缓存，确保后续能重新创建表
-                with db_handler._table_lock:
-                    if 'daily_qfq' in db_handler._existing_tables:
-                        db_handler._existing_tables.remove('daily_qfq')
-                print("已清除 daily_qfq 表缓存")
-        except Exception as e:
-            print(f"删除表失败: {e}")
->>>>>>> 93f0a83e
 
         with ThreadPoolExecutor(max_workers=max_workers) as executor:
             # 提交任务 - 移除重复数据检查，直接从2019年开始同步
@@ -250,7 +221,7 @@
         ts.set_token(token)
 
         # 获取起始日期
-        max_date = db_handler.get_max_date(target_table)
+        max_date = db_handler.get_max_date('daily_qfq_new')
         if max_date:
             start_date = (pd.to_datetime(str(max_date)) + timedelta(days=1)).strftime('%Y%m%d')
         else:
@@ -265,7 +236,7 @@
             return True
 
         # 插入数据库
-        success = db_handler.insert_data(target_table, df, ts_code)
+        success = db_handler.insert_data('daily_qfq_new', df, ts_code)
         if success:
             print(f"{ts_code} 同步完成，{len(df)} 条记录")
             return True
